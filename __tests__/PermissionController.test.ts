--- conflicted
+++ resolved
@@ -116,12 +116,8 @@
         }
     });
 
-<<<<<<< HEAD
     expect(sacnReceiver).not.toBeUndefined();
-    expect(sacnReceiver.on).toBeCalledTimes(2);
-=======
     expect(sacnReceiver.on).toBeCalledTimes(3);
->>>>>>> 58c40cf4
 
     sacnReceiver.on.mock.calls[0][1]({
         slotsData: Buffer.from(new Uint8Array(512)),

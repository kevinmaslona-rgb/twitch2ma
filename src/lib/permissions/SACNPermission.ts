--- conflicted
+++ resolved
@@ -5,10 +5,7 @@
 import {EventEmitter} from "@d-fischer/typed-event-emitter";
 import {EventBinder} from "@d-fischer/typed-event-emitter/lib/EventEmitter";
 import {SACNUniverse, UniverseStatus} from "./SACNUniverse";
-<<<<<<< HEAD
 import sentry from "../sentry";
-=======
->>>>>>> 58c40cf4
 
 import _ = require("lodash");
 
@@ -95,16 +92,10 @@
                     }
                 });
 
-<<<<<<< HEAD
                 this.sACNReceiver.on("PacketCorruption", error => {
-                    this.emit(this.onStatus, new SACNCorrupt());
+                    this.emit(this.onError, new SACNCorruptError());
                     this.stop();
                     sentry(error);
-                })
-=======
-                this.sACNReceiver.on("PacketCorruption", () => {
-                    this.emit(this.onError, new SACNCorruptError());
-                    this.stop();
                 });
 
                 this.sACNReceiver.on("error", (error: Error) => {
@@ -128,7 +119,6 @@
                     }
                     this.stop();
                 });
->>>>>>> 58c40cf4
 
                 this.emit(this.onStatus, new SACNWaiting(universes));
 

import {EventEmitter} from '@d-fischer/typed-event-emitter';
import {EventBinder} from "@d-fischer/typed-event-emitter/lib/EventEmitter";

import Twitch from "twitch";
import TwitchChat from "twitch-chat-client";
import TwitchClient from "twitch";
import TwitchPrivateMessage from "twitch-chat-client/lib/StandardCommands/TwitchPrivateMessage";

import {Config, Command, Parameter} from "./Config";
import {RuntimeInformation} from "./RuntimeInformation";

import {PermissionCollector, PermissionController, PermissionError} from "./PermissionController";
import CooldownPermission from "./permissions/CooldownPermission";
import OwnerPermission from "./permissions/OwnerPermission";
import ModeratorPermission from "./permissions/ModeratorPermission";

import sentry from "./sentry";

import type Telnet from "telnet-client";

import SourceMapSupport = require("source-map-support");
import _ = require("lodash");
import SACNPermission from "./permissions/SACNPermission";

const TelnetClient = require("telnet-client");

SourceMapSupport.install();

export class TelnetError extends Error {
    constructor(message: string) {
        super(message);
        Object.setPrototypeOf(this, TelnetError.prototype);
        this.name = TelnetError.name;
    }
}

export class ChannelError extends Error {
    constructor() {
        super("Joining channel failed. Did you type the channel name correctly?");
        Object.setPrototypeOf(this, ChannelError.prototype);
        this.name = ChannelError.name;
    }
}

export default class Twitch2Ma extends EventEmitter {

    private readonly config: Config;
    private readonly telnet: Telnet;
    private readonly permissionController: PermissionController;
    private twitchClient: TwitchClient;
    private chatClient: TwitchChat;

    constructor(config: Config) {
        super();
        this.config = config;
        this.telnet = new TelnetClient();

        this.permissionController = new PermissionController()
            .withPermissionInstance(new SACNPermission(config))
            .withPermissionInstance(new CooldownPermission())
            .withPermissionInstance(new OwnerPermission())
            .withPermissionInstance(new ModeratorPermission());
    }

    start(): Promise<void> {
        return this.telnet
            .connect({
                host: this.config.ma.host,
                port: 30000,
                shellPrompt: /\[.+]>.../,
                echoLines: 0,
                ors: "\r\n",
            })
            .catch(() => {
<<<<<<< HEAD
                throw new TelnetError("Could not connect to desk! Check Telnet enabled, MA IP address and firewall " +
                    "settings if using onPC!");
=======
                throw new TelnetError("Could not connect to desk!");
>>>>>>> 5b576a6c
            })
            .then(() => this.telnetLogin())
            .then(() => this.initTwitch());
    }

    async stop() {

        let promises: Array<Promise<any>> = [];

        if (this.chatClient) {
            promises.push(this.chatClient.quit());
        }

        if (this.telnet) {
            promises.push(this.telnet.end());
        }

        this.permissionController.stop();

        return Promise.all(promises);
    }

    stopWithError(error: Error): Promise<any> {
        this.emit(this.onError, error);
        return this.stop();
    }

    telnetLogin(): Promise<void> {
        return this.telnet.exec(`Login ${this.config.ma.user} ${this.config.ma.password}`)
            .then((message: string) => {
                if (message.match(`Logged in as User '${this.config.ma.user}'`)) {
                    this.emit(this.onTelnetConnected, this.config.ma.host, this.config.ma.user);
                } else {
                    throw new TelnetError(`Could not log into the desk as user ${this.config.ma.user}! Check password!`);
                }
            });
    }

    initTwitch(): Promise<void> {

        this.twitchClient = Twitch.withCredentials(this.config.twitch.clientId, this.config.twitch.accessToken);
        this.chatClient = TwitchChat.forTwitchClient(this.twitchClient);

        this.chatClient.onRegister(() => {
            this.chatClient.join(this.config.twitch.channel)
                .then(() => this.emit(this.onTwitchConnected, this.config.twitch.channel))
                .catch(() => this.stopWithError(new ChannelError()));
        });

        this.chatClient.onPrivmsg((channel, user, message, rawMessage) =>
            this.handleMessage(channel, user, message, rawMessage));

        return this.chatClient.connect();
    }

    async handleMessage(channel: string, user: string, message: string, rawMessage: TwitchPrivateMessage) {

        let raw = message.match(/!([a-zA-Z0-9-]+)( !?([a-zA-Z0-9-]+))?/);
        if (_.isArray(raw)) {

            let chatCommand = raw[1];
            let parameterName = raw[3];

            if (chatCommand === "lights") {
                this.sendHelp(channel, user, parameterName);
            } else {

                let command = this.config.getCommand(chatCommand);
                if (command instanceof Command) {

                    let instructions: Command | Parameter = command;
                    if (_.isString(parameterName)) {
                        let parameter = command.getParameter(parameterName);
                        if (parameter instanceof Parameter) {
                            instructions = parameter;
                        } else {
                            this.chatClient.say(channel, `Parameter ${parameterName} does not exist! Type !lights !${chatCommand} for help!`);
                            return;
                        }
                    }

                    return this.sendCommand(instructions, channel, user, rawMessage)
                        .then(() => {
                            if (_.isString(instructions.message)) {
                                this.chatClient.say(channel, instructions.message
                                    .replace("{user}", `@${user}`)
                                    .replace("{parameterList}", this.getParametersHelp(command))
                                    .trim());
                            }
                        })
                        .then(() => this.emit(this.onCommandExecuted, channel, user, chatCommand, parameterName, instructions.consoleCommand))
                        .catch((error: PermissionError) => {
                            let command = _.isString(parameterName) ? `!${chatCommand} ${parameterName}` : `!${chatCommand}`;
                            let reason = error.permissionCollector.permissionDeniedReasons.shift();
                            this.chatClient.say(channel, reason.viewerMessage.replace("{command}", command));
                            this.emit(this.onPermissionDenied, channel, user, command, reason.name);
                        })
<<<<<<< HEAD
                        .catch(() => this.stopWithError(new TelnetError("Sending telnet command failed! Is MA still running?")));
=======
                        .catch(error => sentry(error, () => this.stopWithError(new TelnetError("Sending telnet command failed!"))));
>>>>>>> 5b576a6c
                }
            }
        }
    }

    async sendCommand(instructions: any, channel: string, user: string, rawMessage: TwitchPrivateMessage) {
        return this.permissionController.checkPermissions(new RuntimeInformation(this.config, user, rawMessage, instructions))
            .then((permissionCollector: PermissionCollector) => {
                if (permissionCollector.permissionDeniedReasons.length > 0 && permissionCollector.godMode) {
                    this.emit(this.onGodMode, channel, user, permissionCollector.godModeReasons.shift());
                }
            })
            .then(() => {
                if (_.isString(instructions.consoleCommand)) {
                    return this.telnet.send(instructions.consoleCommand)
                        .then(() => this.permissionController.setAdditionalRuntimeInformation("lastCall", new Date().getTime()));
                }
            });
    }

    sendHelp(channel: string, user: string, helpCommand: string) {
        let message: string;
        if (_.isString(helpCommand)) {

            let command = this.config.getCommand(helpCommand);

            if (command instanceof Command) {
                if (_.isString(command.help)) {
                    message = `Help for !${helpCommand}: ${command.help.replace("{parameterList}", this.getParametersHelp(command)).trim()}`;
                } else {
                    message = `No help for !${helpCommand} available!`;
                }
                this.emit(this.onHelpExecuted, channel, user, command.chatCommand);
            } else {
                message = `Command !${helpCommand} does not exist! Type !lights for a list of available commands.`;
            }
        } else {
            if (_.size(this.config.commands)) {
                message = "Available commands are: " + this.config.availableCommands + ". Type !lights !command for help.";
            } else {
                message = "There are no commands available.";
            }
            this.emit(this.onHelpExecuted, channel, user);
        }
        this.chatClient.say(channel, message);
    }

    getParametersHelp(command: Command) {
        return _.isString(command.availableParameters) ? `Available parameters: ${command.availableParameters}` : "";
    }

    protected emit<Args extends any[]>(event: EventBinder<Args>, ...args: Args) {
        try {
            super.emit(event, ...args);
        } catch (error) {
            console.error(error);
        }
    }

    onTelnetConnected = this.registerEvent<(host: string, user: string) => any>();
    onTwitchConnected = this.registerEvent<(channel: string) => any>();
    onError = this.registerEvent<(error: Error) => any>();
    onCommandExecuted = this.registerEvent<(channel: string, user: string, chatCommand: string, parameter: string, consoleCommand: string) => any>();
    onHelpExecuted = this.registerEvent<(channel: string, user: string, helpCommand?: string) => any>();
    onPermissionDenied = this.registerEvent<(channel: string, user: string, command: string, reason: string) => any>();
    onGodMode = this.registerEvent<(channel: string, user: string, reason: string) => any>();
}<|MERGE_RESOLUTION|>--- conflicted
+++ resolved
@@ -13,6 +13,7 @@
 import CooldownPermission from "./permissions/CooldownPermission";
 import OwnerPermission from "./permissions/OwnerPermission";
 import ModeratorPermission from "./permissions/ModeratorPermission";
+import SACNPermission from "./permissions/SACNPermission";
 
 import sentry from "./sentry";
 
@@ -20,7 +21,6 @@
 
 import SourceMapSupport = require("source-map-support");
 import _ = require("lodash");
-import SACNPermission from "./permissions/SACNPermission";
 
 const TelnetClient = require("telnet-client");
 
@@ -72,12 +72,8 @@
                 ors: "\r\n",
             })
             .catch(() => {
-<<<<<<< HEAD
                 throw new TelnetError("Could not connect to desk! Check Telnet enabled, MA IP address and firewall " +
                     "settings if using onPC!");
-=======
-                throw new TelnetError("Could not connect to desk!");
->>>>>>> 5b576a6c
             })
             .then(() => this.telnetLogin())
             .then(() => this.initTwitch());
@@ -175,11 +171,7 @@
                             this.chatClient.say(channel, reason.viewerMessage.replace("{command}", command));
                             this.emit(this.onPermissionDenied, channel, user, command, reason.name);
                         })
-<<<<<<< HEAD
-                        .catch(() => this.stopWithError(new TelnetError("Sending telnet command failed! Is MA still running?")));
-=======
-                        .catch(error => sentry(error, () => this.stopWithError(new TelnetError("Sending telnet command failed!"))));
->>>>>>> 5b576a6c
+                        .catch(error => sentry(error, () => this.stopWithError(new TelnetError("Sending telnet command failed! Is MA still running?"))));
                 }
             }
         }

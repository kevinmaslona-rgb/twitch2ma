import {EventEmitter} from '@d-fischer/typed-event-emitter';
import {EventBinder} from "@d-fischer/typed-event-emitter/lib/EventEmitter";

import Twitch from "twitch";
import TwitchChat from "twitch-chat-client";
import TwitchClient from "twitch";
import TwitchPrivateMessage from "twitch-chat-client/lib/StandardCommands/TwitchPrivateMessage";

import {Config, Command, Parameter} from "./Config";
import {RuntimeInformation} from "./RuntimeInformation";

import {PermissionCollector, PermissionController, PermissionError} from "./PermissionController";
import CooldownPermission from "./permissions/CooldownPermission";
import OwnerPermission from "./permissions/OwnerPermission";
import ModeratorPermission from "./permissions/ModeratorPermission";
import SACNPermission from "./permissions/SACNPermission";

import sentry from "./sentry";

import * as Bluebird from "bluebird";
global.Promise = Bluebird as any;

import type Telnet from "telnet-client";

import SourceMapSupport = require("source-map-support");
import _ = require("lodash");

const TelnetClient = require("telnet-client");

SourceMapSupport.install();

export class TelnetError extends Error {
    constructor(message: string) {
        super(message);
        Object.setPrototypeOf(this, TelnetError.prototype);
        this.name = TelnetError.name;
    }
}

export class ChannelError extends Error {
    constructor() {
        super("Joining channel failed. Did you type the channel name correctly?");
        Object.setPrototypeOf(this, ChannelError.prototype);
        this.name = ChannelError.name;
    }
}

export default class Twitch2Ma extends EventEmitter {

    private readonly config: Config;
    private readonly telnet: Telnet;
    private readonly permissionController: PermissionController;
    private twitchClient: TwitchClient;
    private chatClient: TwitchChat;

    constructor(config: Config) {
        super();
        this.config = config;
        this.telnet = new TelnetClient();

        this.permissionController = new PermissionController()
            .withPermissionInstance(new SACNPermission(config))
            .withPermissionInstance(new CooldownPermission())
            .withPermissionInstance(new OwnerPermission())
            .withPermissionInstance(new ModeratorPermission());
    }

    start(): Promise<void> {
        return this.telnet
            .connect({
                host: this.config.ma.host,
                port: 30000,
                shellPrompt: /\[.+]>.../,
                echoLines: 0,
                ors: "\r\n",
            })
            .catch(() => {
                throw new TelnetError("Could not connect to desk! Check Telnet enabled, MA IP address and firewall " +
                    "settings if using onPC!");
            })
            .then(() => this.telnetLogin())
            .then(() => this.initTwitch());
    }

    async stop() {

        let promises: Array<Promise<any>> = [];

        if (this.chatClient) {
            promises.push(this.chatClient.quit());
        }

        if (this.telnet) {
            promises.push(this.telnet.end());
        }

        this.permissionController.stop();

        return Promise.all(promises);
    }

    stopWithError(error: Error): Promise<any> {
        this.emit(this.onError, error);
        return this.stop();
    }

    telnetLogin(): Promise<void> {
        return this.telnet.exec(`Login ${this.config.ma.user} ${this.config.ma.password}`)
            .then((message: string) => {
                if (message.match(`Logged in as User '${this.config.ma.user}'`)) {
                    this.emit(this.onTelnetConnected, this.config.ma.host, this.config.ma.user);
                } else {
                    throw new TelnetError(`Could not log into the desk as user ${this.config.ma.user}! Check password!`);
                }
            });
    }

    initTwitch(): Promise<void> {

        this.twitchClient = Twitch.withCredentials(this.config.twitch.clientId, this.config.twitch.accessToken);
        this.chatClient = TwitchChat.forTwitchClient(this.twitchClient);

        this.chatClient.onRegister(() => {
            this.chatClient.join(this.config.twitch.channel)
                .then(() => this.emit(this.onTwitchConnected, this.config.twitch.channel))
                .catch(() => this.stopWithError(new ChannelError()));
        });

        this.chatClient.onPrivmsg((channel, user, message, rawMessage) =>
            this.handleMessage(channel, user, message, rawMessage));

        return this.chatClient.connect();
    }

    async handleMessage(channel: string, user: string, message: string, rawMessage: TwitchPrivateMessage) {

        let raw = message.match(/!([a-zA-Z0-9-]+)( !?([a-zA-Z0-9-]+))?/);
        if (_.isArray(raw)) {

            let chatCommand = raw[1];
            let parameterName = raw[3];

            if (chatCommand === "lights") {
                this.sendHelp(channel, user, parameterName);
            } else {

                let command = this.config.getCommand(chatCommand);
                if (command instanceof Command) {

                    let instructions: Command | Parameter = command;
                    if (_.isString(parameterName)) {
                        let parameter = command.getParameter(parameterName);
                        if (parameter instanceof Parameter) {
                            instructions = parameter;
                        } else {
                            this.chatClient.say(channel, `Parameter ${parameterName} does not exist! Type !lights !${chatCommand} for help!`);
                            return;
                        }
                    }

                    return this.sendCommand(instructions, channel, user, rawMessage)
                        .then(() => {
                            if (_.isString(instructions.message)) {
                                this.chatClient.say(channel, instructions.message
                                    .replace("{user}", `@${user}`)
                                    .replace("{parameterList}", this.getParametersHelp(command))
                                    .trim());
                            }
                        })
                        .then(() => this.emit(this.onCommandExecuted, channel, user, chatCommand, parameterName, instructions.consoleCommand))
<<<<<<< HEAD
                        .catch((error: PermissionError) => {
                            let command = _.isString(parameterName) ? `!${chatCommand} ${parameterName}` : `!${chatCommand}`;
=======
                        .catch(PermissionError, error => {
>>>>>>> 7777311d
                            let reason = error.permissionCollector.permissionDeniedReasons.shift();
                            this.chatClient.say(channel, reason.viewerMessage.replace("{command}", command));
                            this.emit(this.onPermissionDenied, channel, user, command, reason.name);
                        })
                        .catch(error => sentry(error, () => this.stopWithError(new TelnetError("Sending telnet command failed! Is MA still running?"))));
                }
            }
        }
    }

    async sendCommand(instructions: any, channel: string, user: string, rawMessage: TwitchPrivateMessage) {
        return this.permissionController.checkPermissions(new RuntimeInformation(this.config, user, rawMessage, instructions))
            .then((permissionCollector: PermissionCollector) => {
                if (permissionCollector.permissionDeniedReasons.length > 0 && permissionCollector.godMode) {
                    this.emit(this.onGodMode, channel, user, permissionCollector.godModeReasons.shift());
                }
            })
            .then(() => {
                if (_.isString(instructions.consoleCommand)) {
                    return this.telnet.send(instructions.consoleCommand)
                        .then(() => this.permissionController.setAdditionalRuntimeInformation("lastCall", new Date().getTime()));
                }
            });
    }

    sendHelp(channel: string, user: string, helpCommand: string) {
        let message: string;
        if (_.isString(helpCommand)) {

            let command = this.config.getCommand(helpCommand);

            if (command instanceof Command) {
                if (_.isString(command.help)) {
                    message = `Help for !${helpCommand}: ${command.help.replace("{parameterList}", this.getParametersHelp(command)).trim()}`;
                } else {
                    message = `No help for !${helpCommand} available!`;
                }
                this.emit(this.onHelpExecuted, channel, user, command.chatCommand);
            } else {
                message = `Command !${helpCommand} does not exist! Type !lights for a list of available commands.`;
            }
        } else {
            if (_.size(this.config.commands)) {
                message = "Available commands are: " + this.config.availableCommands + ". Type !lights !command for help.";
            } else {
                message = "There are no commands available.";
            }
            this.emit(this.onHelpExecuted, channel, user);
        }
        this.chatClient.say(channel, message);
    }

    getParametersHelp(command: Command) {
        return _.isString(command.availableParameters) ? `Available parameters: ${command.availableParameters}` : "";
    }

    protected emit<Args extends any[]>(event: EventBinder<Args>, ...args: Args) {
        try {
            super.emit(event, ...args);
        } catch (error) {
            sentry(error);
        }
    }

    onTelnetConnected = this.registerEvent<(host: string, user: string) => any>();
    onTwitchConnected = this.registerEvent<(channel: string) => any>();
    onError = this.registerEvent<(error: Error) => any>();
    onCommandExecuted = this.registerEvent<(channel: string, user: string, chatCommand: string, parameter: string, consoleCommand: string) => any>();
    onHelpExecuted = this.registerEvent<(channel: string, user: string, helpCommand?: string) => any>();
    onPermissionDenied = this.registerEvent<(channel: string, user: string, command: string, reason: string) => any>();
    onGodMode = this.registerEvent<(channel: string, user: string, reason: string) => any>();
}<|MERGE_RESOLUTION|>--- conflicted
+++ resolved
@@ -168,12 +168,8 @@
                             }
                         })
                         .then(() => this.emit(this.onCommandExecuted, channel, user, chatCommand, parameterName, instructions.consoleCommand))
-<<<<<<< HEAD
-                        .catch((error: PermissionError) => {
+                        .catch(PermissionError, error => {
                             let command = _.isString(parameterName) ? `!${chatCommand} ${parameterName}` : `!${chatCommand}`;
-=======
-                        .catch(PermissionError, error => {
->>>>>>> 7777311d
                             let reason = error.permissionCollector.permissionDeniedReasons.shift();
                             this.chatClient.say(channel, reason.viewerMessage.replace("{command}", command));
                             this.emit(this.onPermissionDenied, channel, user, command, reason.name);

import Sentry = require("@sentry/node");
<<<<<<< HEAD
import fs = require("fs");
=======
>>>>>>> 4f60c91d

export function init(packageInformation: any) {
    try {
        const sentry = require("../../sentry.json");

        const os = require("os");

        Sentry.init({
            dsn: sentry.dsn,
            environment: process.env.NODE_ENV ? process.env.NODE_ENV : "development",
            release: 'twitch2ma@' + packageInformation.version,
            integrations: [
                new Sentry.Integrations.OnUncaughtException(),
                new Sentry.Integrations.OnUnhandledRejection()
            ],
            debug: process.env.NODE_ENV === "development"
        });

        Sentry.setContext("os", {
            name: os.platform(),
            version: os.release()
        });

        Sentry.setContext("runtime", {
            name: process.release.name,
            version: process.version
        });

        if (process.env.NODE_ENV === "development" || process.env.NODE_ENV === "staging") {
            Sentry.setUser({username: os.userInfo().username});
        }
    } catch (ignored) {
    }
}

export default function sentry(error: Error, messageHandler?: (error: Error) => any) {
    Sentry.captureException(error);
    return flushSentry()
        .then(() => {
            if (messageHandler) {
                messageHandler(error);
            }
        });
}

export function sentryMessage(message: string, severity?: Sentry.Severity) {
    Sentry.captureMessage(message, severity);
    return flushSentry();
}

function flushSentry() {
    return Sentry.flush().catch(() => Promise.resolve());
}<|MERGE_RESOLUTION|>--- conflicted
+++ resolved
@@ -1,8 +1,4 @@
 import Sentry = require("@sentry/node");
-<<<<<<< HEAD
-import fs = require("fs");
-=======
->>>>>>> 4f60c91d
 
 export function init(packageInformation: any) {
     try {

--- conflicted
+++ resolved
@@ -1,15 +1,10 @@
 import {Command} from "commander";
-<<<<<<< HEAD
-import Twitch2Ma from "./Twitch2Ma";
-import {Config} from "./Config";
-import {CommandSocket} from "./CommandSocket";
-import {Logger} from "./Logger";
-=======
 import {HTTPStatusCodeError, InvalidTokenError} from "twitch";
 import Twitch2Ma, {TelnetError} from "./Twitch2Ma";
 import {Config, ConfigError} from "./Config";
+import {CommandSocket} from "./CommandSocket";
+import {Logger} from "./Logger";
 import sentry from "./sentry";
->>>>>>> 8d1875fa
 
 import Fs = require("fs");
 import YAML = require("yaml");
@@ -21,31 +16,19 @@
 const semverGt = require('semver/functions/gt')
 const packageInformation = require("../../package.json");
 
-<<<<<<< HEAD
 let logger = new Logger();
 let commandSocket: CommandSocket = new CommandSocket();
 
+let twitch2Ma: Twitch2Ma;
+
 export async function main() {
 
-    process.on("SIGINT", exit);
-=======
-let twitch2Ma: Twitch2Ma;
-
-export async function main() {
-
-    process.on("SIGINT", () => {
-        exit(0);
-    });
->>>>>>> 8d1875fa
+    process.on("SIGINT", () => exit(0));
 
     return require("libnpm")
         .manifest(`${packageInformation.name}@latest`)
         .then(notifyUpdate)
-<<<<<<< HEAD
-        .catch(() => logger.warning("Could not get update information!"))
-=======
-        .catch((error: Error) => sentry(error, () => warning("Could not get update information!")))
->>>>>>> 8d1875fa
+        .catch((error: Error) => sentry(error, () => logger.warning("Could not get update information!")))
         .then(init);
 }
 
@@ -63,14 +46,15 @@
         .action((configFile, cmd) => {
 
             loadConfig(configFile)
-<<<<<<< HEAD
-                .then(config => new Twitch2Ma(config))
+                .then(config => {
+                    twitch2Ma = new Twitch2Ma(config);
+                    return twitch2Ma;
+                })
                 .then(twitch2Ma => {
 
                     if (cmd.detach) {
                         return commandSocket.checkSocketExists().then(startChildProcess);
                     } else {
-
                         if (cmd.logfile) {
                             logger.setLogfile(cmd.logfile);
                         }
@@ -80,93 +64,11 @@
                             .then(openCommandSocket);
                     }
                 })
-                .catch(exitWithError);
-        });
-
-    program.command("stop")
-        .description("stop twitch2ma bot")
-        .action(() => emitSocketEvent("exit"));
-
-    program.parse(process.argv);
-}
-
-function startChildProcess() {
-
-    for (let i = 0; i < process.argv.length; i++) {
-
-        if (process.argv[i] === "-d" || process.argv[i] === "--detach") {
-            process.argv[i] = "";
-        }
-    }
-
-    process.argv[0] = "";
-
-    let subProcess = childProcess.spawn(process.argv0, process.argv, {
-        stdio: "ignore",
-        shell: true,
-        detached: true,
-        windowsHide: true
-    });
-
-    if (subProcess) {
-        subProcess.unref();
-        logger.confirm("twitch2ma starting detached!");
-    } else {
-        throw new Error("twitch2ma could not start detached!");
-    }
-}
-
-function exit() {
-
-    console.log(chalk`\n{bold Thank you for using twitch2ma} ❤️`);
-    logger.end();
-
-    if(commandSocket) {
-        commandSocket.stop();
-    }
-
-    process.exit(0);
-}
-
-function emitSocketEvent(event: string) {
-
-    ipc.config.appspace = "twitch2ma.";
-    ipc.config.silent = true;
-
-    ipc.connectTo("main", () => {
-
-        ipc.of.main.on("connect", () => {
-            ipc.of.main.emit(event);
-            ipc.disconnect("main");
-        });
-
-        ipc.of.main.on("error", () => {
-            ipc.disconnect("main");
-            logger.error("Could not connect to socket: Is twitch2ma running?");
-            process.exit(1);
-        });
-    });
-}
-
-function openCommandSocket() {
-    commandSocket.onError(exitWithError);
-    commandSocket.onExitCommand(() => {
-        logger.socketMessage("Exit command received!");
-        exit();
-    });
-    return commandSocket.start();
-=======
-                .then(config => {
-                    twitch2Ma = new Twitch2Ma(config);
-                    return twitch2Ma;
-                })
-                .then(attachEventHandlers)
-                .then(twitch2Ma => twitch2Ma.start())
                 // @ts-ignore
                 .catch(ConfigError, TelnetError, error => exitWithError(error))
                 .catch(InvalidTokenError, () => exitWithError(new Error("Twitch error: Access token invalid!")))
                 .catch(HTTPStatusCodeError, error => {
-                    if(error.statusCode === 500) {
+                    if (error.statusCode === 500) {
                         return exitWithError(new Error("Twitch error: Twitch seems to be broken at the moment (see " +
                             "https://status.twitch.tv for status) 😕"));
                     } else {
@@ -174,9 +76,68 @@
                     }
                 })
                 .catch(error => sentry(error, exitWithError));
-        })
-        .parse(process.argv);
->>>>>>> 8d1875fa
+        });
+
+    program.command("stop")
+        .description("stop twitch2ma bot")
+        .action(() => emitSocketEvent("exit"));
+
+    program.parse(process.argv);
+}
+
+function startChildProcess() {
+
+    for (let i = 0; i < process.argv.length; i++) {
+
+        if (process.argv[i] === "-d" || process.argv[i] === "--detach") {
+            process.argv[i] = "";
+        }
+    }
+
+    process.argv[0] = "";
+
+    let subProcess = childProcess.spawn(process.argv0, process.argv, {
+        stdio: "ignore",
+        shell: true,
+        detached: true,
+        windowsHide: true
+    });
+
+    if (subProcess) {
+        subProcess.unref();
+        logger.confirm("twitch2ma starting detached!");
+    } else {
+        throw new Error("twitch2ma could not start detached!");
+    }
+}
+
+function emitSocketEvent(event: string) {
+
+    ipc.config.appspace = "twitch2ma.";
+    ipc.config.silent = true;
+
+    ipc.connectTo("main", () => {
+
+        ipc.of.main.on("connect", () => {
+            ipc.of.main.emit(event);
+            ipc.disconnect("main");
+        });
+
+        ipc.of.main.on("error", () => {
+            ipc.disconnect("main");
+            logger.error("Could not connect to socket: Is twitch2ma running?");
+            process.exit(1);
+        });
+    });
+}
+
+function openCommandSocket() {
+    commandSocket.onError(exitWithError);
+    commandSocket.onExitCommand(() => {
+        logger.socketMessage("Exit command received!");
+        exit(0);
+    });
+    return commandSocket.start();
 }
 
 export function notifyUpdate(manifest: any) {
@@ -210,18 +171,11 @@
     twitch2Ma.onGodMode((channel, user, reason) => logger.channelMessage(channel,
         chalk`💪 User {bold ${user}} activated {bold.inverse  god mode } because: ${reason}.`));
 
-<<<<<<< HEAD
-    twitch2Ma.onPermissionDenied((channel, user, reason) => logger.channelMessage(channel,
-        chalk`✋ User {bold ${user}} tried to run a command but permissions were denied because of ${reason}.`))
-
-    twitch2Ma.onError(error => exitWithError(new Error("SOCKET ERROR: " + error.message)));
-=======
-    twitch2Ma.onPermissionDenied((channel, user, command, reason) => channelMessage(channel,
+    twitch2Ma.onPermissionDenied((channel, user, command, reason) => logger.channelMessage(channel,
         chalk`✋ User {bold ${user}} tried to run {bold.blue ${command}} but permissions were denied by ${reason}.`))
 
-    twitch2Ma.onNotice(notice);
+    twitch2Ma.onNotice(logger.notice);
     twitch2Ma.onError(exitWithError);
->>>>>>> 8d1875fa
 
     return twitch2Ma;
 }
@@ -237,8 +191,8 @@
     let rawConfigFile: string;
     try {
         rawConfigFile = Fs.readFileSync(configFile, {encoding: "utf-8"});
-    } catch(error) {
-        if(error.code === "ENOENT") {
+    } catch (error) {
+        if (error.code === "ENOENT") {
             throw new ConfigError(`Could not open config file ${configFile}!`);
         } else {
             throw error;
@@ -248,7 +202,7 @@
     let rawConfigObject;
     try {
         rawConfigObject = JSON.parse(rawConfigFile);
-    } catch(error) {
+    } catch (error) {
         try {
             rawConfigObject = YAML.parse(rawConfigFile);
         } catch (ignored) {
@@ -259,15 +213,9 @@
     return new Config(rawConfigObject);
 }
 
-<<<<<<< HEAD
-export function exitWithError(err: Error) {
-
-    logger.error((err.message.slice(-1) === "!" ? err.message : err.message + "!") + " Exiting...");
-    logger.end();
-=======
 async function exit(statusCode: number) {
     let stopPromise = Promise.resolve();
-    if(twitch2Ma) {
+    if (twitch2Ma) {
         stopPromise
             .then(() => twitch2Ma.stop())
             .catch(err => {
@@ -277,39 +225,22 @@
     }
     return stopPromise
         .then(() => console.log(chalk`\n{bold Thank you for using twitch2ma} ❤️`))
-        .then(() => process.exit(statusCode));
+        .then(() => logger.end())
+        .then(() => {
+            if(commandSocket) {
+                commandSocket.stop();
+            }
+        })
+        .finally(() => process.exit(statusCode));
 }
 
 export async function exitWithError(err: Error) {
-    error((err.message.slice(-1) === "!" ? err.message : err.message + "!") + " Exiting...");
+    logger.error((err.message.slice(-1) === "!" ? err.message : err.message + "!") + " Exiting...");
+    logger.end();
+
+    if (commandSocket) {
+        commandSocket.stop();
+    }
+
     return exit(1);
-}
-
-function channelMessage(channel: string, message: string): void {
-    console.log(chalk`{bgGreen.black  ${channel} } ${message}`);
-}
->>>>>>> 8d1875fa
-
-    if(commandSocket) {
-        commandSocket.stop();
-    }
-
-<<<<<<< HEAD
-    process.exit(1);
-=======
-function notice(message: string): void {
-    console.log(chalk`ℹ️ {blue ${message}}`);
-}
-
-function error(message: string): void {
-    console.error(chalk`❌ {bold.red ${message}}`);
-}
-
-function conditionalThrow(originalError: Error, predicate: (error: Error) => boolean, customError: Error) {
-    if(predicate(originalError)) {
-        throw customError;
-    } else {
-        throw originalError;
-    }
->>>>>>> 8d1875fa
 }
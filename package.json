--- conflicted
+++ resolved
@@ -5,7 +5,7 @@
   "main": "dist/index.js",
   "types": "dist/index.d.ts",
   "scripts": {
-    "test": "ajv compile -s src/**.schema.json && jest",
+    "test": "ajv compile -s src/resources/**.schema.json && ajv validate -s src/resources/config.schema.json -d config.json.sample && jest",
     "build": "tsc",
     "prepare": "npm run build",
     "postversion": "git push && git push --tags"
@@ -35,11 +35,8 @@
   },
   "devDependencies": {
     "@types/humanize-duration": "^3.18.0",
-<<<<<<< HEAD
+    "@types/jest": "^25.2.3",
     "@types/lodash": "^4.14.152",
-=======
-    "@types/jest": "^25.2.3",
->>>>>>> 6657d474
     "@types/source-map-support": "^0.5.1",
     "ajv-cli": "^3.1.0",
     "jest": "^26.0.1",

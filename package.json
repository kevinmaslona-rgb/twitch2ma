{
  "name": "twitch2ma",
  "version": "1.13.0",
  "description": "Twitch chat bot that runs commands on the MA GrandMA2 using Telnet.",
  "main": "dist/lib/index.js",
  "types": "dist/lib/index.d.ts",
  "scripts": {
    "test": "npm run validateConfig && jest",
    "build": "tsc",
    "prepare": "npm run build",
    "buildYamlConfigSample": "json2yaml ./config.json.sample > ./config.yml.sample",
    "validateConfig": "npm run validateConfigSchema && ajv validate -s src/resources/config.schema.json -d config.json.sample",
    "validateConfigSchema": "ajv compile -s src/resources/**.schema.json",
    "prepublishOnly": "echo \"{ \\\"dsn\\\": \\\"$SENTRY_DSN\\\" }\" > sentry.json && echo \"NODE_ENV=production\" > .env"
  },
  "author": {
    "name": "Julian Rabe",
    "email": "mail@julianrabe.com"
  },
  "bugs": {
    "url": "https://github.com/schw4rzlicht/twitch2ma/issues"
  },
  "repository": {
    "type": "git",
    "url": "https://github.com/schw4rzlicht/twitch2ma.git"
  },
  "homepage": "https://github.com/schw4rzlicht/twitch2ma#readme",
  "license": "MIT",
  "dependencies": {
    "@d-fischer/typed-event-emitter": "^3.0.0",
    "@sentry/node": "^5.17.0",
    "ajv": "^6.12.2",
    "bluebird": "^3.7.2",
    "chalk": "^4.0.0",
    "commander": "^5.1.0",
    "dotenv": "^8.2.0",
    "humanize-duration": "^3.23.0",
    "libnpm": "^3.0.1",
    "lodash": "^4.17.15",
<<<<<<< HEAD
    "node-ipc": "^9.1.1",
=======
    "sacn": "^2.3.2",
>>>>>>> 8d1875fa
    "semver": "^7.3.2",
    "source-map-support": "^0.5.19",
    "strip-ansi-stream": "^1.0.0",
    "telnet-client": "^1.4.2",
    "twitch": "^4.0.10",
    "twitch-chat-client": "^4.0.10",
    "yaml": "^1.10.0"
  },
  "devDependencies": {
    "@semantic-release/changelog": "^5.0.1",
    "@semantic-release/git": "^9.0.0",
    "@types/humanize-duration": "^3.18.0",
    "@types/jest": "^25.2.3",
    "@types/lodash": "^4.14.152",
    "@types/node-ipc": "^9.1.3",
    "@types/semver": "^7.2.0",
    "@types/source-map-support": "^0.5.1",
    "@types/bluebird-global": "^3.5.12",
    "ajv-cli": "~3.1.0",
    "jest": "^26.0.1",
    "json2yaml": "^1.1.0",
    "ts-jest": "^26.0.0",
    "typescript": "^3.9.3"
  },
  "bin": {
    "twitch2ma": "./cli.js"
  },
  "keywords": [
    "grandma",
    "lighting",
    "twitch",
    "telnet"
  ]
}<|MERGE_RESOLUTION|>--- conflicted
+++ resolved
@@ -37,11 +37,8 @@
     "humanize-duration": "^3.23.0",
     "libnpm": "^3.0.1",
     "lodash": "^4.17.15",
-<<<<<<< HEAD
     "node-ipc": "^9.1.1",
-=======
     "sacn": "^2.3.2",
->>>>>>> 8d1875fa
     "semver": "^7.3.2",
     "source-map-support": "^0.5.19",
     "strip-ansi-stream": "^1.0.0",
